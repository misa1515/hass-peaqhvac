--- conflicted
+++ resolved
@@ -152,13 +152,8 @@
             return datetime.max
         if last_known_price - self.now_dt > timedelta(hours=HOUR_LIMIT) and not cold:
             group = self._find_group(self.now_dt.hour)
-<<<<<<< HEAD
             if group.group_type == GroupType.LOW: #and self.now_dt.hour not in self.demand_hours:
                 return self._calculate_last_start(demand, group.hours)
-=======
-            if group.group_type == GroupType.LOW:
-                return self._calculate_last_start(demand,group.hours)
->>>>>>> 72c6f706
             return self._calculate_last_start(demand)
         _next_dt = self._calculate_next_start(demand)
         if not delay_dt:
